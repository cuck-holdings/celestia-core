package evidence_test

import (
	"testing"
	"time"

	"github.com/stretchr/testify/assert"
	"github.com/stretchr/testify/require"

	dbm "github.com/tendermint/tm-db"

<<<<<<< HEAD
	abci "github.com/lazyledger/lazyledger-core/abci/types"
	"github.com/lazyledger/lazyledger-core/crypto"
	"github.com/lazyledger/lazyledger-core/crypto/tmhash"
	"github.com/lazyledger/lazyledger-core/evidence"
	"github.com/lazyledger/lazyledger-core/evidence/mocks"
	"github.com/lazyledger/lazyledger-core/libs/log"
	tmproto "github.com/lazyledger/lazyledger-core/proto/tendermint/types"
	tmversion "github.com/lazyledger/lazyledger-core/proto/tendermint/version"
	sm "github.com/lazyledger/lazyledger-core/state"
	smmocks "github.com/lazyledger/lazyledger-core/state/mocks"
	"github.com/lazyledger/lazyledger-core/types"
	"github.com/lazyledger/lazyledger-core/version"
=======
	"github.com/tendermint/tendermint/crypto"
	"github.com/tendermint/tendermint/crypto/tmhash"
	"github.com/tendermint/tendermint/evidence"
	"github.com/tendermint/tendermint/evidence/mocks"
	"github.com/tendermint/tendermint/libs/log"
	tmproto "github.com/tendermint/tendermint/proto/tendermint/types"
	tmversion "github.com/tendermint/tendermint/proto/tendermint/version"
	sm "github.com/tendermint/tendermint/state"
	smmocks "github.com/tendermint/tendermint/state/mocks"
	"github.com/tendermint/tendermint/types"
	"github.com/tendermint/tendermint/version"
>>>>>>> 1547a7e6
)

func TestVerifyLightClientAttack_Lunatic(t *testing.T) {
	commonVals, commonPrivVals := types.RandValidatorSet(2, 10)

	newVal, newPrivVal := types.RandValidator(false, 9)

	conflictingVals, err := types.ValidatorSetFromExistingValidators(append(commonVals.Validators, newVal))
	require.NoError(t, err)
	conflictingPrivVals := append(commonPrivVals, newPrivVal)

	commonHeader := makeHeaderRandom(4)
	commonHeader.Time = defaultEvidenceTime
	trustedHeader := makeHeaderRandom(10)

	conflictingHeader := makeHeaderRandom(10)
	conflictingHeader.Time = defaultEvidenceTime.Add(1 * time.Hour)
	conflictingHeader.ValidatorsHash = conflictingVals.Hash()

	// we are simulating a lunatic light client attack
	blockID := makeBlockID(conflictingHeader.Hash(), 1000, []byte("partshash"))
	voteSet := types.NewVoteSet(evidenceChainID, 10, 1, tmproto.SignedMsgType(2), conflictingVals)
	commit, err := types.MakeCommit(blockID, 10, 1, voteSet, conflictingPrivVals, defaultEvidenceTime)
	require.NoError(t, err)
	ev := &types.LightClientAttackEvidence{
		ConflictingBlock: &types.LightBlock{
			SignedHeader: &types.SignedHeader{
				Header: conflictingHeader,
				Commit: commit,
			},
			ValidatorSet: conflictingVals,
		},
		CommonHeight:        4,
		TotalVotingPower:    20,
		ByzantineValidators: commonVals.Validators,
		Timestamp:           defaultEvidenceTime,
	}

	commonSignedHeader := &types.SignedHeader{
		Header: commonHeader,
		Commit: &types.Commit{},
	}
	trustedBlockID := makeBlockID(trustedHeader.Hash(), 1000, []byte("partshash"))
	vals, privVals := types.RandValidatorSet(3, 8)
	trustedVoteSet := types.NewVoteSet(evidenceChainID, 10, 1, tmproto.SignedMsgType(2), vals)
	trustedCommit, err := types.MakeCommit(trustedBlockID, 10, 1, trustedVoteSet, privVals, defaultEvidenceTime)
	require.NoError(t, err)
	trustedSignedHeader := &types.SignedHeader{
		Header: trustedHeader,
		Commit: trustedCommit,
	}

	// good pass -> no error
	err = evidence.VerifyLightClientAttack(ev, commonSignedHeader, trustedSignedHeader, commonVals,
		defaultEvidenceTime.Add(2*time.Hour), 3*time.Hour)
	assert.NoError(t, err)

	// trusted and conflicting hashes are the same -> an error should be returned
	err = evidence.VerifyLightClientAttack(ev, commonSignedHeader, ev.ConflictingBlock.SignedHeader, commonVals,
		defaultEvidenceTime.Add(2*time.Hour), 3*time.Hour)
	assert.Error(t, err)

	// evidence with different total validator power should fail
	ev.TotalVotingPower = 1
	err = evidence.VerifyLightClientAttack(ev, commonSignedHeader, trustedSignedHeader, commonVals,
		defaultEvidenceTime.Add(2*time.Hour), 3*time.Hour)
	assert.Error(t, err)
	ev.TotalVotingPower = 20

	state := sm.State{
		LastBlockTime:   defaultEvidenceTime.Add(2 * time.Hour),
		LastBlockHeight: 11,
		ConsensusParams: *types.DefaultConsensusParams(),
	}
	stateStore := &smmocks.Store{}
	stateStore.On("LoadValidators", int64(4)).Return(commonVals, nil)
	stateStore.On("Load").Return(state, nil)
	blockStore := &mocks.BlockStore{}
	blockStore.On("LoadBlockMeta", int64(4)).Return(&types.BlockMeta{Header: *commonHeader})
	blockStore.On("LoadBlockMeta", int64(10)).Return(&types.BlockMeta{Header: *trustedHeader})
	blockStore.On("LoadBlockCommit", int64(4)).Return(commit)
	blockStore.On("LoadBlockCommit", int64(10)).Return(trustedCommit)

	pool, err := evidence.NewPool(dbm.NewMemDB(), stateStore, blockStore)
	require.NoError(t, err)
	pool.SetLogger(log.TestingLogger())

	evList := types.EvidenceList{ev}
	err = pool.CheckEvidence(evList)
	assert.NoError(t, err)

	pendingEvs, _ := pool.PendingEvidence(state.ConsensusParams.Evidence.MaxBytes)
	assert.Equal(t, 1, len(pendingEvs))

<<<<<<< HEAD
	pubKey, err := newPrivVal.GetPubKey()
	require.NoError(t, err)
	lastCommit := makeCommit(state.LastBlockHeight, pubKey.Address())
	block := types.MakeBlock(state.LastBlockHeight, []types.Tx{}, []types.Evidence{ev}, nil, nil, lastCommit)

	abciEv := pool.ABCIEvidence(block.Height, block.Evidence.Evidence)
	expectedAbciEv := make([]abci.Evidence, len(commonVals.Validators))

	// we expect evidence to be made for all validators in the common validator set
	for idx, val := range commonVals.Validators {
		ev := abci.Evidence{
			Type:             abci.EvidenceType_LIGHT_CLIENT_ATTACK,
			Validator:        types.TM2PB.Validator(val),
			Height:           commonHeader.Height,
			Time:             commonHeader.Time,
			TotalVotingPower: commonVals.TotalVotingPower(),
		}
		expectedAbciEv[idx] = ev
	}
=======
	// if we submit evidence only against a single byzantine validator when we see there are more validators then this
	// should return an error
	ev.ByzantineValidators = []*types.Validator{commonVals.Validators[0]}
	err = pool.CheckEvidence(evList)
	assert.Error(t, err)
	ev.ByzantineValidators = commonVals.Validators // restore evidence

	// If evidence is submitted with an altered timestamp it should return an error
	ev.Timestamp = defaultEvidenceTime.Add(1 * time.Minute)
	err = pool.CheckEvidence(evList)
	assert.Error(t, err)
>>>>>>> 1547a7e6

}

func TestVerifyLightClientAttack_Equivocation(t *testing.T) {
	conflictingVals, conflictingPrivVals := types.RandValidatorSet(5, 10)
	trustedHeader := makeHeaderRandom(10)

	conflictingHeader := makeHeaderRandom(10)
	conflictingHeader.ValidatorsHash = conflictingVals.Hash()

	trustedHeader.ValidatorsHash = conflictingHeader.ValidatorsHash
	trustedHeader.NextValidatorsHash = conflictingHeader.NextValidatorsHash
	trustedHeader.ConsensusHash = conflictingHeader.ConsensusHash
	trustedHeader.AppHash = conflictingHeader.AppHash
	trustedHeader.LastResultsHash = conflictingHeader.LastResultsHash

	// we are simulating a duplicate vote attack where all the validators in the conflictingVals set
	// except the last validator vote twice
	blockID := makeBlockID(conflictingHeader.Hash(), 1000, []byte("partshash"))
	voteSet := types.NewVoteSet(evidenceChainID, 10, 1, tmproto.SignedMsgType(2), conflictingVals)
	commit, err := types.MakeCommit(blockID, 10, 1, voteSet, conflictingPrivVals[:4], defaultEvidenceTime)
	require.NoError(t, err)
	ev := &types.LightClientAttackEvidence{
		ConflictingBlock: &types.LightBlock{
			SignedHeader: &types.SignedHeader{
				Header: conflictingHeader,
				Commit: commit,
			},
			ValidatorSet: conflictingVals,
		},
		CommonHeight:        10,
		ByzantineValidators: conflictingVals.Validators[:4],
		TotalVotingPower:    50,
		Timestamp:           defaultEvidenceTime,
	}

	trustedBlockID := makeBlockID(trustedHeader.Hash(), 1000, []byte("partshash"))
	trustedVoteSet := types.NewVoteSet(evidenceChainID, 10, 1, tmproto.SignedMsgType(2), conflictingVals)
	trustedCommit, err := types.MakeCommit(trustedBlockID, 10, 1, trustedVoteSet, conflictingPrivVals, defaultEvidenceTime)
	require.NoError(t, err)
	trustedSignedHeader := &types.SignedHeader{
		Header: trustedHeader,
		Commit: trustedCommit,
	}

	// good pass -> no error
	err = evidence.VerifyLightClientAttack(ev, trustedSignedHeader, trustedSignedHeader, conflictingVals,
		defaultEvidenceTime.Add(1*time.Minute), 2*time.Hour)
	assert.NoError(t, err)

	// trusted and conflicting hashes are the same -> an error should be returned
	err = evidence.VerifyLightClientAttack(ev, trustedSignedHeader, ev.ConflictingBlock.SignedHeader, conflictingVals,
		defaultEvidenceTime.Add(1*time.Minute), 2*time.Hour)
	assert.Error(t, err)

	// conflicting header has different next validators hash which should have been correctly derived from
	// the previous round
	ev.ConflictingBlock.Header.NextValidatorsHash = crypto.CRandBytes(tmhash.Size)
	err = evidence.VerifyLightClientAttack(ev, trustedSignedHeader, trustedSignedHeader, nil,
		defaultEvidenceTime.Add(1*time.Minute), 2*time.Hour)
	assert.Error(t, err)
	// revert next validators hash
	ev.ConflictingBlock.Header.NextValidatorsHash = trustedHeader.NextValidatorsHash

	state := sm.State{
		LastBlockTime:   defaultEvidenceTime.Add(1 * time.Minute),
		LastBlockHeight: 11,
		ConsensusParams: *types.DefaultConsensusParams(),
	}
	stateStore := &smmocks.Store{}
	stateStore.On("LoadValidators", int64(10)).Return(conflictingVals, nil)
	stateStore.On("Load").Return(state, nil)
	blockStore := &mocks.BlockStore{}
	blockStore.On("LoadBlockMeta", int64(10)).Return(&types.BlockMeta{Header: *trustedHeader})
	blockStore.On("LoadBlockCommit", int64(10)).Return(trustedCommit)

	pool, err := evidence.NewPool(dbm.NewMemDB(), stateStore, blockStore)
	require.NoError(t, err)
	pool.SetLogger(log.TestingLogger())

	evList := types.EvidenceList{ev}
	err = pool.CheckEvidence(evList)
	assert.NoError(t, err)

	pendingEvs, _ := pool.PendingEvidence(state.ConsensusParams.Evidence.MaxBytes)
	assert.Equal(t, 1, len(pendingEvs))
<<<<<<< HEAD

	pubKey, err := conflictingPrivVals[0].GetPubKey()
	require.NoError(t, err)
	lastCommit := makeCommit(state.LastBlockHeight, pubKey.Address())
	block := types.MakeBlock(state.LastBlockHeight, []types.Tx{}, []types.Evidence{ev}, nil, nil, lastCommit)

	abciEv := pool.ABCIEvidence(block.Height, block.Evidence.Evidence)
	expectedAbciEv := make([]abci.Evidence, len(conflictingVals.Validators)-1)

	// we expect evidence to be made for all validators except the last one
	for idx, val := range conflictingVals.Validators {
		if idx == 4 { // skip the last validator
			continue
		}
		ev := abci.Evidence{
			Type:             abci.EvidenceType_LIGHT_CLIENT_ATTACK,
			Validator:        types.TM2PB.Validator(val),
			Height:           ev.ConflictingBlock.Height,
			Time:             ev.ConflictingBlock.Time,
			TotalVotingPower: ev.ConflictingBlock.ValidatorSet.TotalVotingPower(),
		}
		expectedAbciEv[idx] = ev
	}

	assert.Equal(t, expectedAbciEv, abciEv)
=======
>>>>>>> 1547a7e6
}

func TestVerifyLightClientAttack_Amnesia(t *testing.T) {
	conflictingVals, conflictingPrivVals := types.RandValidatorSet(5, 10)

	conflictingHeader := makeHeaderRandom(10)
	conflictingHeader.ValidatorsHash = conflictingVals.Hash()
	trustedHeader := makeHeaderRandom(10)
	trustedHeader.ValidatorsHash = conflictingHeader.ValidatorsHash
	trustedHeader.NextValidatorsHash = conflictingHeader.NextValidatorsHash
	trustedHeader.AppHash = conflictingHeader.AppHash
	trustedHeader.ConsensusHash = conflictingHeader.ConsensusHash
	trustedHeader.LastResultsHash = conflictingHeader.LastResultsHash

	// we are simulating an amnesia attack where all the validators in the conflictingVals set
	// except the last validator vote twice. However this time the commits are of different rounds.
	blockID := makeBlockID(conflictingHeader.Hash(), 1000, []byte("partshash"))
	voteSet := types.NewVoteSet(evidenceChainID, 10, 0, tmproto.SignedMsgType(2), conflictingVals)
	commit, err := types.MakeCommit(blockID, 10, 0, voteSet, conflictingPrivVals, defaultEvidenceTime)
	require.NoError(t, err)
	ev := &types.LightClientAttackEvidence{
		ConflictingBlock: &types.LightBlock{
			SignedHeader: &types.SignedHeader{
				Header: conflictingHeader,
				Commit: commit,
			},
			ValidatorSet: conflictingVals,
		},
		CommonHeight:        10,
		ByzantineValidators: nil, // with amnesia evidence no validators are submitted as abci evidence
		TotalVotingPower:    50,
		Timestamp:           defaultEvidenceTime,
	}

	trustedBlockID := makeBlockID(trustedHeader.Hash(), 1000, []byte("partshash"))
	trustedVoteSet := types.NewVoteSet(evidenceChainID, 10, 1, tmproto.SignedMsgType(2), conflictingVals)
	trustedCommit, err := types.MakeCommit(trustedBlockID, 10, 1, trustedVoteSet, conflictingPrivVals, defaultEvidenceTime)
	require.NoError(t, err)
	trustedSignedHeader := &types.SignedHeader{
		Header: trustedHeader,
		Commit: trustedCommit,
	}

	// good pass -> no error
	err = evidence.VerifyLightClientAttack(ev, trustedSignedHeader, trustedSignedHeader, conflictingVals,
		defaultEvidenceTime.Add(1*time.Minute), 2*time.Hour)
	assert.NoError(t, err)

	// trusted and conflicting hashes are the same -> an error should be returned
	err = evidence.VerifyLightClientAttack(ev, trustedSignedHeader, ev.ConflictingBlock.SignedHeader, conflictingVals,
		defaultEvidenceTime.Add(1*time.Minute), 2*time.Hour)
	assert.Error(t, err)

	state := sm.State{
		LastBlockTime:   defaultEvidenceTime.Add(1 * time.Minute),
		LastBlockHeight: 11,
		ConsensusParams: *types.DefaultConsensusParams(),
	}
	stateStore := &smmocks.Store{}
	stateStore.On("LoadValidators", int64(10)).Return(conflictingVals, nil)
	stateStore.On("Load").Return(state, nil)
	blockStore := &mocks.BlockStore{}
	blockStore.On("LoadBlockMeta", int64(10)).Return(&types.BlockMeta{Header: *trustedHeader})
	blockStore.On("LoadBlockCommit", int64(10)).Return(trustedCommit)

	pool, err := evidence.NewPool(dbm.NewMemDB(), stateStore, blockStore)
	require.NoError(t, err)
	pool.SetLogger(log.TestingLogger())

	evList := types.EvidenceList{ev}
	err = pool.CheckEvidence(evList)
	assert.NoError(t, err)

	pendingEvs, _ := pool.PendingEvidence(state.ConsensusParams.Evidence.MaxBytes)
	assert.Equal(t, 1, len(pendingEvs))
<<<<<<< HEAD

	pubKey, err := conflictingPrivVals[0].GetPubKey()
	require.NoError(t, err)
	lastCommit := makeCommit(state.LastBlockHeight, pubKey.Address())
	block := types.MakeBlock(state.LastBlockHeight, []types.Tx{}, []types.Evidence{ev}, nil, nil, lastCommit)

	abciEv := pool.ABCIEvidence(block.Height, block.Evidence.Evidence)
	// as we are unable to find out which subset of validators in the commit were malicious, no information
	// is sent to the application. We expect the array to be empty
	emptyEvidenceBlock := types.MakeBlock(state.LastBlockHeight, []types.Tx{}, []types.Evidence{}, nil, nil, lastCommit)
	expectedAbciEv := pool.ABCIEvidence(emptyEvidenceBlock.Height, emptyEvidenceBlock.Evidence.Evidence)

	assert.Equal(t, expectedAbciEv, abciEv)
=======
>>>>>>> 1547a7e6
}

type voteData struct {
	vote1 *types.Vote
	vote2 *types.Vote
	valid bool
}

func TestVerifyDuplicateVoteEvidence(t *testing.T) {
	val := types.NewMockPV()
	val2 := types.NewMockPV()
	valSet := types.NewValidatorSet([]*types.Validator{val.ExtractIntoValidator(1)})

	blockID := makeBlockID([]byte("blockhash"), 1000, []byte("partshash"))
	blockID2 := makeBlockID([]byte("blockhash2"), 1000, []byte("partshash"))
	blockID3 := makeBlockID([]byte("blockhash"), 10000, []byte("partshash"))
	blockID4 := makeBlockID([]byte("blockhash"), 10000, []byte("partshash2"))

	const chainID = "mychain"

	vote1 := makeVote(t, val, chainID, 0, 10, 2, 1, blockID, defaultEvidenceTime)
	v1 := vote1.ToProto()
	err := val.SignVote(chainID, v1)
	require.NoError(t, err)
	badVote := makeVote(t, val, chainID, 0, 10, 2, 1, blockID, defaultEvidenceTime)
	bv := badVote.ToProto()
	err = val2.SignVote(chainID, bv)
	require.NoError(t, err)

	vote1.Signature = v1.Signature
	badVote.Signature = bv.Signature

	cases := []voteData{
		{vote1, makeVote(t, val, chainID, 0, 10, 2, 1, blockID2, defaultEvidenceTime), true}, // different block ids
		{vote1, makeVote(t, val, chainID, 0, 10, 2, 1, blockID3, defaultEvidenceTime), true},
		{vote1, makeVote(t, val, chainID, 0, 10, 2, 1, blockID4, defaultEvidenceTime), true},
		{vote1, makeVote(t, val, chainID, 0, 10, 2, 1, blockID, defaultEvidenceTime), false},     // wrong block id
		{vote1, makeVote(t, val, "mychain2", 0, 10, 2, 1, blockID2, defaultEvidenceTime), false}, // wrong chain id
		{vote1, makeVote(t, val, chainID, 0, 11, 2, 1, blockID2, defaultEvidenceTime), false},    // wrong height
		{vote1, makeVote(t, val, chainID, 0, 10, 3, 1, blockID2, defaultEvidenceTime), false},    // wrong round
		{vote1, makeVote(t, val, chainID, 0, 10, 2, 2, blockID2, defaultEvidenceTime), false},    // wrong step
		{vote1, makeVote(t, val2, chainID, 0, 10, 2, 1, blockID2, defaultEvidenceTime), false},   // wrong validator
		// a different vote time doesn't matter
		{vote1, makeVote(t, val, chainID, 0, 10, 2, 1, blockID2, time.Date(2020, 1, 1, 0, 0, 0, 0, time.UTC)), true},
		{vote1, badVote, false}, // signed by wrong key
	}

	require.NoError(t, err)
	for _, c := range cases {
		ev := &types.DuplicateVoteEvidence{
			VoteA:            c.vote1,
			VoteB:            c.vote2,
			ValidatorPower:   1,
			TotalVotingPower: 1,
			Timestamp:        defaultEvidenceTime,
		}
		if c.valid {
			assert.Nil(t, evidence.VerifyDuplicateVote(ev, chainID, valSet), "evidence should be valid")
		} else {
			assert.NotNil(t, evidence.VerifyDuplicateVote(ev, chainID, valSet), "evidence should be invalid")
		}
	}

	// create good evidence and correct validator power
	goodEv := types.NewMockDuplicateVoteEvidenceWithValidator(10, defaultEvidenceTime, val, chainID)
	goodEv.ValidatorPower = 1
	goodEv.TotalVotingPower = 1
	badEv := types.NewMockDuplicateVoteEvidenceWithValidator(10, defaultEvidenceTime, val, chainID)
	badTimeEv := types.NewMockDuplicateVoteEvidenceWithValidator(10, defaultEvidenceTime.Add(1*time.Minute), val, chainID)
	badTimeEv.ValidatorPower = 1
	badTimeEv.TotalVotingPower = 1
	state := sm.State{
		ChainID:         chainID,
		LastBlockTime:   defaultEvidenceTime.Add(1 * time.Minute),
		LastBlockHeight: 11,
		ConsensusParams: *types.DefaultConsensusParams(),
	}
	stateStore := &smmocks.Store{}
	stateStore.On("LoadValidators", int64(10)).Return(valSet, nil)
	stateStore.On("Load").Return(state, nil)
	blockStore := &mocks.BlockStore{}
	blockStore.On("LoadBlockMeta", int64(10)).Return(&types.BlockMeta{Header: types.Header{Time: defaultEvidenceTime}})

	pool, err := evidence.NewPool(dbm.NewMemDB(), stateStore, blockStore)
	require.NoError(t, err)

	evList := types.EvidenceList{goodEv}
	err = pool.CheckEvidence(evList)
	assert.NoError(t, err)

	// evidence with a different validator power should fail
	evList = types.EvidenceList{badEv}
	err = pool.CheckEvidence(evList)
	assert.Error(t, err)

	// evidence with a different timestamp should fail
	evList = types.EvidenceList{badTimeEv}
	err = pool.CheckEvidence(evList)
	assert.Error(t, err)
}

func makeVote(
	t *testing.T, val types.PrivValidator, chainID string, valIndex int32, height int64,
	round int32, step int, blockID types.BlockID, time time.Time) *types.Vote {
	pubKey, err := val.GetPubKey()
	require.NoError(t, err)
	v := &types.Vote{
		ValidatorAddress: pubKey.Address(),
		ValidatorIndex:   valIndex,
		Height:           height,
		Round:            round,
		Type:             tmproto.SignedMsgType(step),
		BlockID:          blockID,
		Timestamp:        time,
	}

	vpb := v.ToProto()
	err = val.SignVote(chainID, vpb)
	if err != nil {
		panic(err)
	}
	v.Signature = vpb.Signature
	return v
}

func makeHeaderRandom(height int64) *types.Header {
	return &types.Header{
		Version:            tmversion.Consensus{Block: version.BlockProtocol, App: 1},
		ChainID:            evidenceChainID,
		Height:             height,
		Time:               defaultEvidenceTime,
		LastBlockID:        makeBlockID([]byte("headerhash"), 1000, []byte("partshash")),
		LastCommitHash:     crypto.CRandBytes(tmhash.Size),
		DataHash:           crypto.CRandBytes(tmhash.Size),
		ValidatorsHash:     crypto.CRandBytes(tmhash.Size),
		NextValidatorsHash: crypto.CRandBytes(tmhash.Size),
		ConsensusHash:      crypto.CRandBytes(tmhash.Size),
		AppHash:            crypto.CRandBytes(tmhash.Size),
		LastResultsHash:    crypto.CRandBytes(tmhash.Size),
		EvidenceHash:       crypto.CRandBytes(tmhash.Size),
		ProposerAddress:    crypto.CRandBytes(crypto.AddressSize),
	}
}

func makeBlockID(hash []byte, partSetSize uint32, partSetHash []byte) types.BlockID {
	var (
		h   = make([]byte, tmhash.Size)
		psH = make([]byte, tmhash.Size)
	)
	copy(h, hash)
	copy(psH, partSetHash)
	return types.BlockID{
		Hash: h,
		PartSetHeader: types.PartSetHeader{
			Total: partSetSize,
			Hash:  psH,
		},
	}
}<|MERGE_RESOLUTION|>--- conflicted
+++ resolved
@@ -9,8 +9,6 @@
 
 	dbm "github.com/tendermint/tm-db"
 
-<<<<<<< HEAD
-	abci "github.com/lazyledger/lazyledger-core/abci/types"
 	"github.com/lazyledger/lazyledger-core/crypto"
 	"github.com/lazyledger/lazyledger-core/crypto/tmhash"
 	"github.com/lazyledger/lazyledger-core/evidence"
@@ -22,19 +20,6 @@
 	smmocks "github.com/lazyledger/lazyledger-core/state/mocks"
 	"github.com/lazyledger/lazyledger-core/types"
 	"github.com/lazyledger/lazyledger-core/version"
-=======
-	"github.com/tendermint/tendermint/crypto"
-	"github.com/tendermint/tendermint/crypto/tmhash"
-	"github.com/tendermint/tendermint/evidence"
-	"github.com/tendermint/tendermint/evidence/mocks"
-	"github.com/tendermint/tendermint/libs/log"
-	tmproto "github.com/tendermint/tendermint/proto/tendermint/types"
-	tmversion "github.com/tendermint/tendermint/proto/tendermint/version"
-	sm "github.com/tendermint/tendermint/state"
-	smmocks "github.com/tendermint/tendermint/state/mocks"
-	"github.com/tendermint/tendermint/types"
-	"github.com/tendermint/tendermint/version"
->>>>>>> 1547a7e6
 )
 
 func TestVerifyLightClientAttack_Lunatic(t *testing.T) {
@@ -129,27 +114,6 @@
 	pendingEvs, _ := pool.PendingEvidence(state.ConsensusParams.Evidence.MaxBytes)
 	assert.Equal(t, 1, len(pendingEvs))
 
-<<<<<<< HEAD
-	pubKey, err := newPrivVal.GetPubKey()
-	require.NoError(t, err)
-	lastCommit := makeCommit(state.LastBlockHeight, pubKey.Address())
-	block := types.MakeBlock(state.LastBlockHeight, []types.Tx{}, []types.Evidence{ev}, nil, nil, lastCommit)
-
-	abciEv := pool.ABCIEvidence(block.Height, block.Evidence.Evidence)
-	expectedAbciEv := make([]abci.Evidence, len(commonVals.Validators))
-
-	// we expect evidence to be made for all validators in the common validator set
-	for idx, val := range commonVals.Validators {
-		ev := abci.Evidence{
-			Type:             abci.EvidenceType_LIGHT_CLIENT_ATTACK,
-			Validator:        types.TM2PB.Validator(val),
-			Height:           commonHeader.Height,
-			Time:             commonHeader.Time,
-			TotalVotingPower: commonVals.TotalVotingPower(),
-		}
-		expectedAbciEv[idx] = ev
-	}
-=======
 	// if we submit evidence only against a single byzantine validator when we see there are more validators then this
 	// should return an error
 	ev.ByzantineValidators = []*types.Validator{commonVals.Validators[0]}
@@ -161,7 +125,6 @@
 	ev.Timestamp = defaultEvidenceTime.Add(1 * time.Minute)
 	err = pool.CheckEvidence(evList)
 	assert.Error(t, err)
->>>>>>> 1547a7e6
 
 }
 
@@ -248,34 +211,6 @@
 
 	pendingEvs, _ := pool.PendingEvidence(state.ConsensusParams.Evidence.MaxBytes)
 	assert.Equal(t, 1, len(pendingEvs))
-<<<<<<< HEAD
-
-	pubKey, err := conflictingPrivVals[0].GetPubKey()
-	require.NoError(t, err)
-	lastCommit := makeCommit(state.LastBlockHeight, pubKey.Address())
-	block := types.MakeBlock(state.LastBlockHeight, []types.Tx{}, []types.Evidence{ev}, nil, nil, lastCommit)
-
-	abciEv := pool.ABCIEvidence(block.Height, block.Evidence.Evidence)
-	expectedAbciEv := make([]abci.Evidence, len(conflictingVals.Validators)-1)
-
-	// we expect evidence to be made for all validators except the last one
-	for idx, val := range conflictingVals.Validators {
-		if idx == 4 { // skip the last validator
-			continue
-		}
-		ev := abci.Evidence{
-			Type:             abci.EvidenceType_LIGHT_CLIENT_ATTACK,
-			Validator:        types.TM2PB.Validator(val),
-			Height:           ev.ConflictingBlock.Height,
-			Time:             ev.ConflictingBlock.Time,
-			TotalVotingPower: ev.ConflictingBlock.ValidatorSet.TotalVotingPower(),
-		}
-		expectedAbciEv[idx] = ev
-	}
-
-	assert.Equal(t, expectedAbciEv, abciEv)
-=======
->>>>>>> 1547a7e6
 }
 
 func TestVerifyLightClientAttack_Amnesia(t *testing.T) {
@@ -351,22 +286,6 @@
 
 	pendingEvs, _ := pool.PendingEvidence(state.ConsensusParams.Evidence.MaxBytes)
 	assert.Equal(t, 1, len(pendingEvs))
-<<<<<<< HEAD
-
-	pubKey, err := conflictingPrivVals[0].GetPubKey()
-	require.NoError(t, err)
-	lastCommit := makeCommit(state.LastBlockHeight, pubKey.Address())
-	block := types.MakeBlock(state.LastBlockHeight, []types.Tx{}, []types.Evidence{ev}, nil, nil, lastCommit)
-
-	abciEv := pool.ABCIEvidence(block.Height, block.Evidence.Evidence)
-	// as we are unable to find out which subset of validators in the commit were malicious, no information
-	// is sent to the application. We expect the array to be empty
-	emptyEvidenceBlock := types.MakeBlock(state.LastBlockHeight, []types.Tx{}, []types.Evidence{}, nil, nil, lastCommit)
-	expectedAbciEv := pool.ABCIEvidence(emptyEvidenceBlock.Height, emptyEvidenceBlock.Evidence.Evidence)
-
-	assert.Equal(t, expectedAbciEv, abciEv)
-=======
->>>>>>> 1547a7e6
 }
 
 type voteData struct {
