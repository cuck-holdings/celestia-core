--- conflicted
+++ resolved
@@ -59,39 +59,17 @@
 		return err
 	}
 
-<<<<<<< HEAD
-	logger.Info("Removing Docker containers and networks")
-	err = execCompose(testnet.Dir, "stop")
-	if err != nil {
-		return err
-	}
-=======
 	logger.Info(fmt.Sprintf("Removing testnet directory %q", dir))
->>>>>>> 1547a7e6
 
 	// On Linux, some local files in the volume will be owned by root since Tendermint
 	// runs as root inside the container, so we need to clean them up from within a
 	// container running as root too.
-<<<<<<< HEAD
-	absDir, err := filepath.Abs(testnet.Dir)
-	if err != nil {
-		return err
-	}
-	err = execDocker("run", "--entrypoint", "", "-v", fmt.Sprintf("%v:/network", absDir),
-		"tendermint/e2e-node", "sh", "-c", "rm -rf /network/*/")
-	if err != nil {
-		return err
-	}
-
-	err = execCompose(testnet.Dir, "down")
-=======
 	absDir, err := filepath.Abs(dir)
 	if err != nil {
 		return err
 	}
 	err = execDocker("run", "--rm", "--entrypoint", "", "-v", fmt.Sprintf("%v:/network", absDir),
 		"tendermint/e2e-node", "sh", "-c", "rm -rf /network/*/")
->>>>>>> 1547a7e6
 	if err != nil {
 		return err
 	}
