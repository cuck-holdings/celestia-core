--- conflicted
+++ resolved
@@ -108,11 +108,7 @@
 	GOARCH=riscv64
 endif
 
-<<<<<<< HEAD
-all: build test install
-=======
 all: check build test install
->>>>>>> 45e98ef8
 .PHONY: all
 
 include tests.mk
