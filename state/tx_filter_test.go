package state_test

import (
	"os"
	"testing"

	"github.com/stretchr/testify/assert"
	"github.com/stretchr/testify/require"

	dbm "github.com/tendermint/tm-db"

	tmrand "github.com/lazyledger/lazyledger-core/libs/rand"
	sm "github.com/lazyledger/lazyledger-core/state"
	"github.com/lazyledger/lazyledger-core/types"
)

func TestTxFilter(t *testing.T) {
	genDoc := randomGenesisDoc()
	genDoc.ConsensusParams.Block.MaxBytes = 3000
	genDoc.ConsensusParams.Evidence.MaxBytes = 1500

	// Max size of Txs is much smaller than size of block,
	// since we need to account for commits and evidence.
	testCases := []struct {
		tx    types.Tx
		isErr bool
	}{
<<<<<<< HEAD
		{types.Tx(tmrand.Bytes(2181)), false},
		{types.Tx(tmrand.Bytes(2188)), true},
=======
		{types.Tx(tmrand.Bytes(2155)), false},
		{types.Tx(tmrand.Bytes(2156)), true},
>>>>>>> 1547a7e6
		{types.Tx(tmrand.Bytes(3000)), true},
	}

	for i, tc := range testCases {
		stateDB, err := dbm.NewDB("state", "memdb", os.TempDir())
		require.NoError(t, err)
		stateStore := sm.NewStore(stateDB)
		state, err := stateStore.LoadFromDBOrGenesisDoc(genDoc)
		require.NoError(t, err)

		f := sm.TxPreCheck(state)
		if tc.isErr {
			assert.NotNil(t, f(tc.tx), "#%v", i)
		} else {
			assert.Nil(t, f(tc.tx), "#%v", i)
		}
	}
}<|MERGE_RESOLUTION|>--- conflicted
+++ resolved
@@ -25,13 +25,8 @@
 		tx    types.Tx
 		isErr bool
 	}{
-<<<<<<< HEAD
-		{types.Tx(tmrand.Bytes(2181)), false},
-		{types.Tx(tmrand.Bytes(2188)), true},
-=======
-		{types.Tx(tmrand.Bytes(2155)), false},
-		{types.Tx(tmrand.Bytes(2156)), true},
->>>>>>> 1547a7e6
+		{types.Tx(tmrand.Bytes(2149)), false},
+		{types.Tx(tmrand.Bytes(2150)), true},
 		{types.Tx(tmrand.Bytes(3000)), true},
 	}
 
