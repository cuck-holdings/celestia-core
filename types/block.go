--- conflicted
+++ resolved
@@ -999,134 +999,7 @@
 
 //-----------------------------------------------------------------------------
 
-<<<<<<< HEAD
-// SignedHeader is a header along with the commits that prove it.
-// It is the basis of the light client.
-type SignedHeader struct {
-	*Header `json:"header"`
-
-	Commit *Commit `json:"commit"`
-}
-
-// ValidateBasic does basic consistency checks and makes sure the header
-// and commit are consistent.
-//
-// NOTE: This does not actually check the cryptographic signatures.  Make sure
-// to use a Verifier to validate the signatures actually provide a
-// significantly strong proof for this header's validity.
-func (sh SignedHeader) ValidateBasic(chainID string) error {
-	if sh.Header == nil {
-		return errors.New("missing header")
-	}
-	if sh.Commit == nil {
-		return errors.New("missing commit")
-	}
-
-	if err := sh.Header.ValidateBasic(); err != nil {
-		return fmt.Errorf("invalid header: %w", err)
-	}
-	if err := sh.Commit.ValidateBasic(); err != nil {
-		return fmt.Errorf("invalid commit: %w", err)
-	}
-
-	if sh.ChainID != chainID {
-		return fmt.Errorf("header belongs to another chain %q, not %q", sh.ChainID, chainID)
-	}
-
-	// Make sure the header is consistent with the commit.
-	if sh.Commit.Height != sh.Height {
-		return fmt.Errorf("header and commit height mismatch: %d vs %d", sh.Height, sh.Commit.Height)
-	}
-	if hhash, chash := sh.Hash(), sh.Commit.BlockID.Hash; !bytes.Equal(hhash, chash) {
-		return fmt.Errorf("commit signs block %X, header is block %X", chash, hhash)
-	}
-
-	return nil
-}
-
-// String returns a string representation of SignedHeader.
-func (sh SignedHeader) String() string {
-	return sh.StringIndented("")
-}
-
-// StringIndented returns an indented string representation of SignedHeader.
-//
-// Header
-// Commit
-func (sh SignedHeader) StringIndented(indent string) string {
-	return fmt.Sprintf(`SignedHeader{
-%s  %v
-%s  %v
-%s}`,
-		indent, sh.Header.StringIndented(indent+"  "),
-		indent, sh.Commit.StringIndented(indent+"  "),
-		indent)
-}
-
-// ToProto converts SignedHeader to protobuf
-func (sh *SignedHeader) ToProto() *tmproto.SignedHeader {
-	if sh == nil {
-		return nil
-	}
-
-	psh := new(tmproto.SignedHeader)
-	if sh.Header != nil {
-		psh.Header = sh.Header.ToProto()
-	}
-	if sh.Commit != nil {
-		psh.Commit = sh.Commit.ToProto()
-	}
-
-	return psh
-}
-
-// FromProto sets a protobuf SignedHeader to the given pointer.
-// It returns an error if the hader or the commit is invalid.
-func SignedHeaderFromProto(shp *tmproto.SignedHeader) (*SignedHeader, error) {
-	if shp == nil {
-		return nil, errors.New("nil SignedHeader")
-	}
-
-	sh := new(SignedHeader)
-
-	if shp.Header != nil {
-		h, err := HeaderFromProto(shp.Header)
-		if err != nil {
-			return nil, err
-		}
-		sh.Header = &h
-	}
-
-	if shp.Commit != nil {
-		c, err := CommitFromProto(shp.Commit)
-		if err != nil {
-			return nil, err
-		}
-		sh.Commit = c
-	}
-
-	return sh, nil
-}
-
-//-----------------------------------------------------------------------------
-
-// Data contains the data that will be erasure coded and is guaranteed to be available
-// via the data availability scheme.
-//
-// TODO: update Data.Hash() to data availability root
-// and clarify this here too.
-//
-// Data consists of:
-//  - the set of transactions included in the block
-//  - intermediate state roots computed from the Tx of the previous block
-//  - Evidence included in the block
-//  - LazyLedger (namespaced) messages included in the block
-//
-// Note that all these fields will be namespaced. The dedicated namespaces
-// for all fields other than `Messages` are constant defined in // TODO.
-=======
 // Data contains the set of transactions included in the block
->>>>>>> 3359e0bf
 type Data struct {
 
 	// Txs that will be applied by state @ block.Height+1.
