package wrapper

import (
	"bytes"
	"fmt"

	"github.com/lazyledger/nmt"
	"github.com/lazyledger/nmt/namespace"
	"github.com/lazyledger/rsmt2d"

	"github.com/lazyledger/lazyledger-core/types/consts"
)

// emptyNamepsaceID occurs when a share is empty and indicates that
var emptyNamespaceID = namespace.ID{0, 0, 0, 0, 0, 0, 0, 0}

// Fulfills the rsmt2d.Tree interface and rsmt2d.TreeConstructorFn function
var _ rsmt2d.TreeConstructorFn = ErasuredNamespacedMerkleTree{}.Constructor
var _ rsmt2d.Tree = &ErasuredNamespacedMerkleTree{}

// ErasuredNamespacedMerkleTree wraps NamespaceMerkleTree to conform to the
// rsmt2d.Tree interface while also providing the correct namespaces to the
// underlying NamespaceMerkleTree. It does this by adding the already included
// namespace to the first half of the tree, and then uses the parity namespace
// ID for each share pushed to the second half of the tree. This allows for the
// namespaces to be included in the erasure data, while also keeping the nmt
// library sufficiently general
type ErasuredNamespacedMerkleTree struct {
	squareSize uint64 // note: this refers to the width of the original square before erasure-coded
	options    []nmt.Option
	tree       *nmt.NamespacedMerkleTree
}

// NewErasuredNamespacedMerkleTree issues a new ErasuredNamespacedMerkleTree. squareSize must be greater than zero
func NewErasuredNamespacedMerkleTree(squareSize uint64, setters ...nmt.Option) ErasuredNamespacedMerkleTree {
	if squareSize == 0 {
		panic("cannot create a ErasuredNamespacedMerkleTree of squareSize == 0")
	}
<<<<<<< HEAD
	tree := nmt.New(sha256.New, setters...)
=======
	tree := nmt.New(consts.NewBaseHashFunc, setters...)
>>>>>>> 880ede18
	return ErasuredNamespacedMerkleTree{squareSize: squareSize, options: setters, tree: tree}
}

// Constructor acts as the rsmt2d.TreeConstructorFn for
// ErasuredNamespacedMerkleTree
func (w ErasuredNamespacedMerkleTree) Constructor() rsmt2d.Tree {
	newTree := NewErasuredNamespacedMerkleTree(w.squareSize, w.options...)
	return &newTree
}

// Push adds the provided data to the underlying NamespaceMerkleTree, and
// automatically uses the first DefaultNamespaceIDLen number of bytes as the
// namespace unless the data pushed to the second half of the tree. Fulfills the
// rsmt.Tree interface. NOTE: panics if an error is encountered while pushing or
// if the tree size is exceeded.
func (w *ErasuredNamespacedMerkleTree) Push(data []byte, idx rsmt2d.SquareIndex) {
	// determine the namespace based on where in the tree we're pushing
	nsID := make(namespace.ID, consts.NamespaceSize)

	if idx.Axis+1 > 2*uint(w.squareSize) || idx.Cell+1 > 2*uint(w.squareSize) {
		panic(fmt.Sprintf("pushed past predetermined square size: boundary at %d index at %+v", 2*w.squareSize, idx))
	}

	// use the parity namespace if the cell is not in Q0 of the extended
	// datasquare if the cell is empty it means we got an empty block so we need
	// to use TailPaddingNamespaceID
	if idx.Axis+1 > uint(w.squareSize) || idx.Cell+1 > uint(w.squareSize) {
		copy(nsID, consts.ParitySharesNamespaceID)
	} else {
		// empty shares use the TailPaddingNamespaceID if the data is empty, so
		// here we check if the share is empty (namepsace == [0,0,0,0,0,0,0,0])
		if bytes.Equal(data[:consts.NamespaceSize], emptyNamespaceID) {
			copy(nsID, consts.TailPaddingNamespaceID)
		} else {
			copy(nsID, data[:consts.NamespaceSize])
		}
	}
	nidAndData := append(append(make([]byte, 0, consts.NamespaceSize+len(data)), nsID...), data...)
	// push to the underlying tree
	err := w.tree.Push(nidAndData)
	// panic on error
	if err != nil {
		panic(err)
	}
}

// Prove fulfills the rsmt.Tree interface by generating and returning a single
// leaf proof using the underlying NamespacedMerkleTree. NOTE: panics if the
// underlying NamespaceMerkleTree errors.
func (w *ErasuredNamespacedMerkleTree) Prove(
	idx int,
) (merkleRoot []byte, proofSet [][]byte, proofIndex uint64, numLeaves uint64) {
	proof, err := w.tree.Prove(idx)
	if err != nil {
		panic(err)
	}
	nodes := proof.Nodes()
	return w.Root(), nodes, uint64(proof.Start()), uint64(len(nodes))
}

// Root fulfills the rsmt.Tree interface by generating and returning the
// underlying NamespaceMerkleTree Root.
func (w *ErasuredNamespacedMerkleTree) Root() []byte {
	return w.tree.Root().Bytes()
}<|MERGE_RESOLUTION|>--- conflicted
+++ resolved
@@ -36,11 +36,7 @@
 	if squareSize == 0 {
 		panic("cannot create a ErasuredNamespacedMerkleTree of squareSize == 0")
 	}
-<<<<<<< HEAD
-	tree := nmt.New(sha256.New, setters...)
-=======
 	tree := nmt.New(consts.NewBaseHashFunc, setters...)
->>>>>>> 880ede18
 	return ErasuredNamespacedMerkleTree{squareSize: squareSize, options: setters, tree: tree}
 }
 
