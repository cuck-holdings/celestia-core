name: Protobuf Lint
on:
  pull_request:
    paths:
      - 'proto/**'
  push:
    branches:
      - v0.34.x-celestia
    paths:
      - 'proto/**'

jobs:
  lint:
    runs-on: ubuntu-latest
    timeout-minutes: 5
    steps:
      - uses: actions/checkout@v3
<<<<<<< HEAD
      - uses: bufbuild/buf-setup-action@v1.14.0
=======
      - uses: bufbuild/buf-setup-action@v1.17.0
>>>>>>> 45e98ef8
      - uses: bufbuild/buf-lint-action@v1
        with:
          input: 'proto'<|MERGE_RESOLUTION|>--- conflicted
+++ resolved
@@ -15,11 +15,7 @@
     timeout-minutes: 5
     steps:
       - uses: actions/checkout@v3
-<<<<<<< HEAD
-      - uses: bufbuild/buf-setup-action@v1.14.0
-=======
       - uses: bufbuild/buf-setup-action@v1.17.0
->>>>>>> 45e98ef8
       - uses: bufbuild/buf-lint-action@v1
         with:
           input: 'proto'