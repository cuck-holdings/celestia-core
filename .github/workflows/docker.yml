name: Build Docker
# Rebuilds the tendermint docker image on every push to default branch and creation of tags.
on:
  push:
    branches:
      - v[0-9]+.[0-9]+.x-celestia
    tags:
      - "v[0-9]+.[0-9]+.[0-9]+" # Push events to matching v*, i.e. v1.0, v20.15.10
      - "v[0-9]+.[0-9]+.[0-9]+-rc*" # Push events to matching v*, i.e. v1.0-rc1, v20.15.10-rc5

jobs:
  build:
    runs-on: ubuntu-latest
    steps:
      - uses: actions/checkout@v3
      - name: Prepare
        id: prep
        run: |
          DOCKER_IMAGE=tendermint/tendermint
          VERSION=noop
          if [[ $GITHUB_REF == refs/tags/* ]]; then
            VERSION=${GITHUB_REF#refs/tags/}
          elif [[ $GITHUB_REF == refs/heads/* ]]; then
            VERSION=$(echo ${GITHUB_REF#refs/heads/} | sed -r 's#/+#-#g')
            if [ "${{ github.event.repository.default_branch }}" = "$VERSION" ]; then
              VERSION=latest
            fi
          fi
          TAGS="${DOCKER_IMAGE}:${VERSION}"
          if [[ $VERSION =~ ^v[0-9]{1,3}\.[0-9]{1,3}\.[0-9]{1,3}$ ]]; then
            TAGS="$TAGS,${DOCKER_IMAGE}:${VERSION}"
          fi
          echo ::set-output name=tags::${TAGS}

      - name: Set up QEMU
        uses: docker/setup-qemu-action@master
        with:
          platforms: all

      - name: Set up Docker Buildx
        uses: docker/setup-buildx-action@v2

<<<<<<< HEAD
      - name: Build but do not Publish to Docker Hub
=======
      - name: Login to DockerHub
        if: ${{ github.event_name != 'pull_request' }}
        uses: docker/login-action@v2
        with:
          username: ${{ secrets.DOCKERHUB_USERNAME }}
          password: ${{ secrets.DOCKERHUB_TOKEN }}

      - name: Publish to Docker Hub
>>>>>>> 5e354a3a
        uses: docker/build-push-action@v3
        with:
          context: .
          file: ./DOCKER/Dockerfile
          platforms: linux/amd64,linux/arm64
          tags: ${{ steps.prep.outputs.tags }}<|MERGE_RESOLUTION|>--- conflicted
+++ resolved
@@ -40,18 +40,7 @@
       - name: Set up Docker Buildx
         uses: docker/setup-buildx-action@v2
 
-<<<<<<< HEAD
       - name: Build but do not Publish to Docker Hub
-=======
-      - name: Login to DockerHub
-        if: ${{ github.event_name != 'pull_request' }}
-        uses: docker/login-action@v2
-        with:
-          username: ${{ secrets.DOCKERHUB_USERNAME }}
-          password: ${{ secrets.DOCKERHUB_TOKEN }}
-
-      - name: Publish to Docker Hub
->>>>>>> 5e354a3a
         uses: docker/build-push-action@v3
         with:
           context: .
