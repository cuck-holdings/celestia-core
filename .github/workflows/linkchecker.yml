name: Check Markdown links
on: 
  schedule:
    - cron: '* */24 * * *'
jobs:
  markdown-link-check:
    runs-on: ubuntu-latest
    steps:
      - uses: actions/checkout@master
<<<<<<< HEAD
      - uses: gaurav-nelson/github-action-markdown-link-check@1.0.8
=======
      - uses: gaurav-nelson/github-action-markdown-link-check@1.0.11
>>>>>>> 1547a7e6
        with:
          folder-path: "docs"<|MERGE_RESOLUTION|>--- conflicted
+++ resolved
@@ -7,10 +7,6 @@
     runs-on: ubuntu-latest
     steps:
       - uses: actions/checkout@master
-<<<<<<< HEAD
-      - uses: gaurav-nelson/github-action-markdown-link-check@1.0.8
-=======
       - uses: gaurav-nelson/github-action-markdown-link-check@1.0.11
->>>>>>> 1547a7e6
         with:
           folder-path: "docs"