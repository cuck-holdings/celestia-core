package version

const (
	// TMCoreSemVer is the used as the fallback version of CometBFT Core
	// when not using git describe. It is formatted with semantic versioning.
<<<<<<< HEAD
	TMCoreSemVer = "0.34.27"
=======
	TMCoreSemVer = "0.34.28"
>>>>>>> 45e98ef8
	// ABCISemVer is the semantic version of the ABCI library
	ABCISemVer = "0.17.0"

	ABCIVersion = ABCISemVer
)

var (
	// P2PProtocol versions all p2p behaviour and msgs.
	// This includes proposer selection.
	P2PProtocol uint64 = 8

	// BlockProtocol versions all block data structures and processing.
	// This includes validity of blocks and state updates.
	BlockProtocol uint64 = 11
)

// TMGitCommitHash uses git rev-parse HEAD to find commit hash which is helpful
// for the engineering team when working with the cometbft binary. See Makefile
var TMGitCommitHash = ""<|MERGE_RESOLUTION|>--- conflicted
+++ resolved
@@ -3,11 +3,7 @@
 const (
 	// TMCoreSemVer is the used as the fallback version of CometBFT Core
 	// when not using git describe. It is formatted with semantic versioning.
-<<<<<<< HEAD
-	TMCoreSemVer = "0.34.27"
-=======
 	TMCoreSemVer = "0.34.28"
->>>>>>> 45e98ef8
 	// ABCISemVer is the semantic version of the ABCI library
 	ABCISemVer = "0.17.0"
 
