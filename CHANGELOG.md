# Changelog

## Roadmap

BREAKING CHANGES:
- Upgrade the header to support better proofs on validtors, results, evidence, and possibly more
- Better support for injecting randomness
- Pass evidence/voteInfo through ABCI
- Upgrade consensus for more real-time use of evidence

FEATURES:
- Peer reputation management
- Use the chain as its own CA for nodes and validators
- Tooling to run multiple blockchains/apps, possibly in a single process
- State syncing (without transaction replay)
- Add authentication and rate-limitting to the RPC

IMPROVEMENTS:
- Improve subtleties around mempool caching and logic
- Consensus optimizations:
	- cache block parts for faster agreement after round changes
	- propagate block parts rarest first
- Better testing of the consensus state machine (ie. use a DSL)
- Auto compiled serialization/deserialization code instead of go-wire reflection

BUG FIXES:
- Graceful handling/recovery for apps that have non-determinism or fail to halt
- Graceful handling/recovery for violations of safety, or liveness

<<<<<<< HEAD
## 0.13.0 (TBA)

BREAKING CHANGES:
- types: EventBus and EventBuffer have replaced EventSwitch and EventCache; event types have been overhauled
- node: EventSwitch methods now refer to EventBus
- rpc/lib/types: RPCResponse is no longer a pointer; WSRPCConnection interface has been modified
- rpc/client: WaitForOneEvent takes an EventsClient instead of types.EventSwitch
- rpc/client: Add/RemoveListenerForEvent are now Subscribe/Unsubscribe

FEATURES:
- rpc: new `/unsubscribe_all` WebSocket RPC endpoint
- p2p/trust: new trust metric for tracking peers. See ADR-006

IMPROVEMENTS:
- New asynchronous events system using `tmlibs/pubsub`
- logging: Various small improvements 
- consensus: Graceful shutdown when app crashes
- tests: Fix various non-deterministic errors
- p2p: more defensive programming

BUG FIXES:
- consensus: fix panic where prs.ProposalBlockParts is not initialized
- p2p: fix panic on bad channel
=======
## 0.12.1 (November 27, 2017)

BUG FIXES:
- upgrade tmlibs dependency to enable Windows builds for Tendermint
>>>>>>> c7f923c5

## 0.12.0 (October 27, 2017)

BREAKING CHANGES:
 - rpc/client: websocket ResultsCh and ErrorsCh unified in ResponsesCh.
 - rpc/client: ABCIQuery no longer takes `prove`
 - state: remove GenesisDoc from state.
 - consensus: new binary WAL format provides efficiency and uses checksums to detect corruption
    - use scripts/wal2json to convert to json for debugging

FEATURES:
 - new `certifiers` pkg contains the tendermint light-client library (name subject to change)!
 - rpc: `/genesis` includes the `app_options` .
 - rpc: `/abci_query` takes an additional `height` parameter to support historical queries.
 - rpc/client: new ABCIQueryWithOptions supports options like `trusted` (set false to get a proof) and `height` to query a historical height.

IMPROVEMENTS:
 - rpc: `/genesis` result includes `app_options`
 - rpc/lib/client: add jitter to reconnects.
 - rpc/lib/types: `RPCError` satisfies the `error` interface.

BUG FIXES:
 - rpc/client: fix ws deadlock after stopping
 - blockchain: fix panic on AddBlock when peer is nil
 - mempool: fix sending on TxsAvailable when a tx has been invalidated
 - consensus: dont run WAL catchup if we fast synced

## 0.11.1 (October 10, 2017)

IMPROVEMENTS:
 - blockchain/reactor: respondWithNoResponseMessage for missing height

BUG FIXES:
 - rpc: fixed client WebSocket timeout
 - rpc: client now resubscribes on reconnection
 - rpc: fix panics on missing params
 - rpc: fix `/dump_consensus_state` to have normal json output (NOTE: technically breaking, but worth a bug fix label)
 - types: fixed out of range error in VoteSet.addVote
 - consensus: fix wal autofile via https://github.com/tendermint/tmlibs/blob/master/CHANGELOG.md#032-october-2-2017

## 0.11.0 (September 22, 2017)

BREAKING:
 - genesis file: validator `amount` is now `power`
 - abci: Info, BeginBlock, InitChain all take structs
 - rpc: various changes to match JSONRPC spec (http://www.jsonrpc.org/specification), including breaking ones:
    - requests that previously returned HTTP code 4XX now return 200 with an error code in the JSONRPC.
    - `rpctypes.RPCResponse` uses new `RPCError` type instead of `string`.

 - cmd: if there is no genesis, exit immediately instead of waiting around for one to show.
 - types: `Signer.Sign` returns an error.
 - state: every validator set change is persisted to disk, which required some changes to the `State` structure.
 - p2p: new `p2p.Peer` interface used for all reactor methods (instead of `*p2p.Peer` struct).

FEATURES:
 - rpc: `/validators?height=X` allows querying of validators at previous heights.
 - rpc: Leaving the `height` param empty for `/block`, `/validators`, and `/commit` will return the value for the latest height.

IMPROVEMENTS:
 - docs: Moved all docs from the website and tools repo in, converted to `.rst`, and cleaned up for presentation on `tendermint.readthedocs.io`

BUG FIXES:
 - fix WAL openning issue on Windows

## 0.10.4 (September 5, 2017)

IMPROVEMENTS:
- docs: Added Slate docs to each rpc function (see rpc/core)
- docs: Ported all website docs to Read The Docs
- config: expose some p2p params to tweak performance: RecvRate, SendRate, and MaxMsgPacketPayloadSize
- rpc: Upgrade the websocket client and server, including improved auto reconnect, and proper ping/pong

BUG FIXES:
- consensus: fix panic on getVoteBitArray
- consensus: hang instead of panicking on byzantine consensus failures
- cmd: dont load config for version command

## 0.10.3 (August 10, 2017)

FEATURES:
- control over empty block production:
  - new flag, `--consensus.create_empty_blocks`; when set to false, blocks are only created when there are txs or when the AppHash changes.
  - new config option, `consensus.create_empty_blocks_interval`; an empty block is created after this many seconds.
  - in normal operation, `create_empty_blocks = true` and `create_empty_blocks_interval = 0`, so blocks are being created all the time (as in all previous versions of tendermint). The number of empty blocks can be reduced by increasing `create_empty_blocks_interval` or by setting `create_empty_blocks = false`.
  - new `TxsAvailable()` method added to Mempool that returns a channel which fires when txs are available.
  - new heartbeat message added to consensus reactor to notify peers that a node is waiting for txs before entering propose step.
- rpc: Add `syncing` field to response returned by `/status`. Is `true` while in fast-sync mode.

IMPROVEMENTS:
- various improvements to documentation and code comments

BUG FIXES:
- mempool: pass height into constructor so it doesn't always start at 0

## 0.10.2 (July 10, 2017)

FEATURES:
- Enable lower latency block commits by adding consensus reactor sleep durations and p2p flush throttle timeout to the config

IMPROVEMENTS:
- More detailed logging in the consensus reactor and state machine
- More in-code documentation for many exposed functions, especially in consensus/reactor.go and p2p/switch.go
- Improved readability for some function definitions and code blocks with long lines

## 0.10.1 (June 28, 2017)

FEATURES:
- Use `--trace` to get stack traces for logged errors
- types: GenesisDoc.ValidatorHash returns the hash of the genesis validator set
- types: GenesisDocFromFile parses a GenesiDoc from a JSON file

IMPROVEMENTS:
- Add a Code of Conduct
- Variety of improvements as suggested by `megacheck` tool
- rpc: deduplicate tests between rpc/client and rpc/tests
- rpc: addresses without a protocol prefix default to `tcp://`. `http://` is also accepted as an alias for `tcp://`
- cmd: commands are more easily reuseable from other tools
- DOCKER: automate build/push

BUG FIXES:
- Fix log statements using keys with spaces (logger does not currently support spaces)
- rpc: set logger on websocket connection
- rpc: fix ws connection stability by setting write deadline on pings

## 0.10.0 (June 2, 2017)

Includes major updates to configuration, logging, and json serialization.
Also includes the Grand Repo-Merge of 2017.

BREAKING CHANGES:

- Config and Flags:
  - The `config` map is replaced with a [`Config` struct](https://github.com/tendermint/tendermint/blob/master/config/config.go#L11),
containing substructs: `BaseConfig`, `P2PConfig`, `MempoolConfig`, `ConsensusConfig`, `RPCConfig`
  - This affects the following flags:
    - `--seeds` is now `--p2p.seeds`
    - `--node_laddr` is now `--p2p.laddr`
    - `--pex` is now `--p2p.pex`
    - `--skip_upnp` is now `--p2p.skip_upnp`
    - `--rpc_laddr` is now `--rpc.laddr`
    - `--grpc_laddr` is now `--rpc.grpc_laddr`
  - Any configuration option now within a substract must come under that heading in the `config.toml`, for instance:
    ```
    [p2p]
    laddr="tcp://1.2.3.4:46656"

    [consensus]
    timeout_propose=1000
    ```
  - Use viper and `DefaultConfig() / TestConfig()` functions to handle defaults, and remove `config/tendermint` and `config/tendermint_test`
  - Change some function and method signatures to
  - Change some [function and method signatures](https://gist.github.com/ebuchman/640d5fc6c2605f73497992fe107ebe0b) accomodate new config

- Logger
  - Replace static `log15` logger with a simple interface, and provide a new implementation using `go-kit`.
See our new [logging library](https://github.com/tendermint/tmlibs/log) and [blog post](https://tendermint.com/blog/abstracting-the-logger-interface-in-go) for more details
  - Levels `warn` and `notice` are removed (you may need to change them in your `config.toml`!)
  - Change some [function and method signatures](https://gist.github.com/ebuchman/640d5fc6c2605f73497992fe107ebe0b) to accept a logger

- JSON serialization:
  - Replace `[TypeByte, Xxx]` with `{"type": "some-type", "data": Xxx}` in RPC and all `.json` files by using `go-wire/data`. For instance, a public key is now:
    ```
    "pub_key": {
      "type": "ed25519",
      "data": "83DDF8775937A4A12A2704269E2729FCFCD491B933C4B0A7FFE37FE41D7760D0"
    }
    ```
  - Remove type information about RPC responses, so `[TypeByte, {"jsonrpc": "2.0", ... }]` is now just `{"jsonrpc": "2.0", ... }`
  - Change `[]byte` to `data.Bytes` in all serialized types (for hex encoding)
  - Lowercase the JSON tags in `ValidatorSet` fields
  - Introduce `EventDataInner` for serializing events

- Other:
  - Send InitChain message in handshake if `appBlockHeight == 0`
  - Do not include the `Accum` field when computing the validator hash. This makes the ValidatorSetHash unique for a given validator set, rather than changing with every block (as the Accum changes)
  - Unsafe RPC calls are not enabled by default. This includes `/dial_seeds`, and all calls prefixed with `unsafe`. Use the `--rpc.unsafe` flag to enable.


FEATURES:

- Per-module log levels. For instance, the new default is `state:info,*:error`, which means the `state` package logs at `info` level, and everything else logs at `error` level
- Log if a node is validator or not in every consensus round
- Use ldflags to set git hash as part of the version
- Ignore `address` and `pub_key` fields in `priv_validator.json` and overwrite them with the values derrived from the `priv_key`

IMPROVEMENTS:

- Merge `tendermint/go-p2p -> tendermint/tendermint/p2p` and `tendermint/go-rpc -> tendermint/tendermint/rpc/lib`
- Update paths for grand repo merge:
  - `go-common -> tmlibs/common`
  - `go-data -> go-wire/data`
  - All other `go-` libs, except `go-crypto` and `go-wire`, are merged under `tmlibs`
- No global loggers (loggers are passed into constructors, or preferably set with a SetLogger method)
- Return HTTP status codes with errors for RPC responses
- Limit `/blockchain_info` call to return a maximum of 20 blocks
- Use `.Wrap()` and `.Unwrap()` instead of eg. `PubKeyS` for `go-crypto` types
- RPC JSON responses use pretty printing (via `json.MarshalIndent`)
- Color code different instances of the consensus for tests
- Isolate viper to `cmd/tendermint/commands` and do not read config from file for tests


## 0.9.2 (April 26, 2017)

BUG FIXES:

- Fix bug in `ResetPrivValidator` where we were using the global config and log (causing external consumers, eg. basecoin, to fail).

## 0.9.1 (April 21, 2017)

FEATURES:

- Transaction indexing - txs are indexed by their hash using a simple key-value store; easily extended to more advanced indexers
- New `/tx?hash=X` endpoint to query for transactions and their DeliverTx result by hash. Optionally returns a proof of the tx's inclusion in the block
- `tendermint testnet` command initializes files for a testnet

IMPROVEMENTS:

- CLI now uses Cobra framework
- TMROOT is now TMHOME (TMROOT will stop working in 0.10.0)
- `/broadcast_tx_XXX` also returns the Hash (can be used to query for the tx)
- `/broadcast_tx_commit` also returns the height the block was committed in
- ABCIResponses struct persisted to disk before calling Commit; makes handshake replay much cleaner
- WAL uses #ENDHEIGHT instead of #HEIGHT (#HEIGHT will stop working in 0.10.0)
- Peers included via `--seeds`, under `seeds` in the config, or in `/dial_seeds` are now persistent, and will be reconnected to if the connection breaks

BUG FIXES:

- Fix bug in fast-sync where we stop syncing after a peer is removed, even if they're re-added later
- Fix handshake replay to handle validator set changes and results of DeliverTx when we crash after app.Commit but before state.Save()

## 0.9.0 (March 6, 2017)

BREAKING CHANGES:

- Update ABCI to v0.4.0, where Query is now `Query(RequestQuery) ResponseQuery`, enabling precise proofs at particular heights:

```
message RequestQuery{
	bytes data = 1;
	string path = 2;
	uint64 height = 3;
	bool prove = 4;
}

message ResponseQuery{
	CodeType          code        = 1;
	int64             index       = 2;
	bytes             key         = 3;
	bytes             value       = 4;
	bytes             proof       = 5;
	uint64            height      = 6;
	string            log         = 7;
}
```


- `BlockMeta` data type unifies its Hash and PartSetHash under a `BlockID`:

```
type BlockMeta struct {
	BlockID BlockID `json:"block_id"` // the block hash and partsethash
	Header  *Header `json:"header"`   // The block's Header
}
```

- `ValidatorSet.Proposer` is exposed as a field and persisted with the `State`. Use `GetProposer()` to initialize or update after validator-set changes.

- `tendermint gen_validator` command output is now pure JSON

FEATURES:

- New RPC endpoint `/commit?height=X` returns header and commit for block at height `X`
- Client API for each endpoint, including mocks for testing

IMPROVEMENTS:

- `Node` is now a `BaseService`
- Simplified starting Tendermint in-process from another application
- Better organized Makefile
- Scripts for auto-building binaries across platforms
- Docker image improved, slimmed down (using Alpine), and changed from tendermint/tmbase to tendermint/tendermint
- New repo files: `CONTRIBUTING.md`, Github `ISSUE_TEMPLATE`, `CHANGELOG.md`
- Improvements on CircleCI for managing build/test artifacts
- Handshake replay is doen through the consensus package, possibly using a mockApp
- Graceful shutdown of RPC listeners
- Tests for the PEX reactor and DialSeeds

BUG FIXES:

- Check peer.Send for failure before updating PeerState in consensus
- Fix panic in `/dial_seeds` with invalid addresses
- Fix proposer selection logic in ValidatorSet by taking the address into account in the `accumComparable`
- Fix inconcistencies with `ValidatorSet.Proposer` across restarts by persisting it in the `State`


## 0.8.0 (January 13, 2017)

BREAKING CHANGES:

- New data type `BlockID` to represent blocks:

```
type BlockID struct {
	Hash        []byte        `json:"hash"`
	PartsHeader PartSetHeader `json:"parts"`
}
```

- `Vote` data type now includes validator address and index:

```
type Vote struct {
	ValidatorAddress []byte           `json:"validator_address"`
	ValidatorIndex   int              `json:"validator_index"`
	Height           int              `json:"height"`
	Round            int              `json:"round"`
	Type             byte             `json:"type"`
	BlockID          BlockID          `json:"block_id"` // zero if vote is nil.
	Signature        crypto.Signature `json:"signature"`
}
```

- Update TMSP to v0.3.0, where it is now called ABCI and AppendTx is DeliverTx
- Hex strings in the RPC are now "0x" prefixed


FEATURES:

- New message type on the ConsensusReactor, `Maj23Msg`, for peers to alert others they've seen a Maj23,
in order to track and handle conflicting votes intelligently to prevent Byzantine faults from causing halts:

```
type VoteSetMaj23Message struct {
	Height  int
	Round   int
	Type    byte
	BlockID types.BlockID
}
```

- Configurable block part set size
- Validator set changes
- Optionally skip TimeoutCommit if we have all the votes
- Handshake between Tendermint and App on startup to sync latest state and ensure consistent recovery from crashes
- GRPC server for BroadcastTx endpoint

IMPROVEMENTS:

- Less verbose logging
- Better test coverage (37% -> 49%)
- Canonical SignBytes for signable types
- Write-Ahead Log for Mempool and Consensus via tmlibs/autofile
- Better in-process testing for the consensus reactor and byzantine faults
- Better crash/restart testing for individual nodes at preset failure points, and of networks at arbitrary points
- Better abstraction over timeout mechanics

BUG FIXES:

- Fix memory leak in mempool peer
- Fix panic on POLRound=-1
- Actually set the CommitTime
- Actually send BeginBlock message
- Fix a liveness issues caused by Byzantine proposals/votes. Uses the new `Maj23Msg`.


## 0.7.4 (December 14, 2016)

FEATURES:

- Enable the Peer Exchange reactor with the `--pex` flag for more resilient gossip network (feature still in development, beware dragons)

IMPROVEMENTS:

- Remove restrictions on RPC endpoint `/dial_seeds` to enable manual network configuration

## 0.7.3 (October 20, 2016)

IMPROVEMENTS:

- Type safe FireEvent
- More WAL/replay tests
- Cleanup some docs

BUG FIXES:

- Fix deadlock in mempool for synchronous apps
- Replay handles non-empty blocks
- Fix race condition in HeightVoteSet

## 0.7.2 (September 11, 2016)

BUG FIXES:

- Set mustConnect=false so tendermint will retry connecting to the app

## 0.7.1 (September 10, 2016)

FEATURES:

- New TMSP connection for Query/Info
- New RPC endpoints:
	- `tmsp_query`
	- `tmsp_info`
- Allow application to filter peers through Query (off by default)

IMPROVEMENTS:

- TMSP connection type enforced at compile time
- All listen/client urls use a "tcp://" or "unix://" prefix

BUG FIXES:

- Save LastSignature/LastSignBytes to `priv_validator.json` for recovery
- Fix event unsubscribe
- Fix fastsync/blockchain reactor

## 0.7.0 (August 7, 2016)

BREAKING CHANGES:

- Strict SemVer starting now!
- Update to ABCI v0.2.0
- Validation types now called Commit
- NewBlock event only returns the block header


FEATURES:

- TMSP and RPC support TCP and UNIX sockets
- Addition config options including block size and consensus parameters
- New WAL mode `cswal_light`; logs only the validator's own votes
- New RPC endpoints:
	- for starting/stopping profilers, and for updating config
	- `/broadcast_tx_commit`, returns when tx is included in a block, else an error
	- `/unsafe_flush_mempool`, empties the mempool


IMPROVEMENTS:

- Various optimizations
- Remove bad or invalidated transactions from the mempool cache (allows later duplicates)
- More elaborate testing using CircleCI including benchmarking throughput on 4 digitalocean droplets

BUG FIXES:

- Various fixes to WAL and replay logic
- Various race conditions

## PreHistory

Strict versioning only began with the release of v0.7.0, in late summer 2016.
The project itself began in early summer 2014 and was workable decentralized cryptocurrency software by the end of that year.
Through the course of 2015, in collaboration with Eris Industries (now Monax Indsutries),
many additional features were integrated, including an implementation from scratch of the Ethereum Virtual Machine.
That implementation now forms the heart of [Burrow](https://github.com/hyperledger/burrow).
In the later half of 2015, the consensus algorithm was upgraded with a more asynchronous design and a more deterministic and robust implementation.

By late 2015, frustration with the difficulty of forking a large monolithic stack to create alternative cryptocurrency designs led to the
invention of the Application Blockchain Interface (ABCI), then called the Tendermint Socket Protocol (TMSP).
The Ethereum Virtual Machine and various other transaction features were removed, and Tendermint was whittled down to a core consensus engine
driving an application running in another process.
The ABCI interface and implementation were iterated on and improved over the course of 2016,
until versioned history kicked in with v0.7.0.<|MERGE_RESOLUTION|>--- conflicted
+++ resolved
@@ -27,7 +27,6 @@
 - Graceful handling/recovery for apps that have non-determinism or fail to halt
 - Graceful handling/recovery for violations of safety, or liveness
 
-<<<<<<< HEAD
 ## 0.13.0 (TBA)
 
 BREAKING CHANGES:
@@ -51,12 +50,11 @@
 BUG FIXES:
 - consensus: fix panic where prs.ProposalBlockParts is not initialized
 - p2p: fix panic on bad channel
-=======
+
 ## 0.12.1 (November 27, 2017)
 
 BUG FIXES:
 - upgrade tmlibs dependency to enable Windows builds for Tendermint
->>>>>>> c7f923c5
 
 ## 0.12.0 (October 27, 2017)
 
