package config

import (
	"bytes"
	"fmt"
	"io/ioutil"
	"path/filepath"
	"text/template"

	cmn "github.com/tendermint/tendermint/libs/common"
)

// DefaultDirPerm is the default permissions used when creating directories.
const DefaultDirPerm = 0700

var configTemplate *template.Template

func init() {
	var err error
	if configTemplate, err = template.New("configFileTemplate").Parse(defaultConfigTemplate); err != nil {
		panic(err)
	}
}

/****** these are for production settings ***********/

// EnsureRoot creates the root, config, and data directories if they don't exist,
// and panics if it fails.
func EnsureRoot(rootDir string) {
	if err := cmn.EnsureDir(rootDir, DefaultDirPerm); err != nil {
		panic(err.Error())
	}
	if err := cmn.EnsureDir(filepath.Join(rootDir, defaultConfigDir), DefaultDirPerm); err != nil {
		panic(err.Error())
	}
	if err := cmn.EnsureDir(filepath.Join(rootDir, defaultDataDir), DefaultDirPerm); err != nil {
		panic(err.Error())
	}

	configFilePath := filepath.Join(rootDir, defaultConfigFilePath)

	// Write default config file if missing.
	if !cmn.FileExists(configFilePath) {
		writeDefaultConfigFile(configFilePath)
	}
}

// XXX: this func should probably be called by cmd/tendermint/commands/init.go
// alongside the writing of the genesis.json and priv_validator.json
func writeDefaultConfigFile(configFilePath string) {
	WriteConfigFile(configFilePath, DefaultConfig())
}

// WriteConfigFile renders config using the template and writes it to configFilePath.
func WriteConfigFile(configFilePath string, config *Config) {
	var buffer bytes.Buffer

	if err := configTemplate.Execute(&buffer, config); err != nil {
		panic(err)
	}

	cmn.MustWriteFile(configFilePath, buffer.Bytes(), 0644)
}

// Note: any changes to the comments/variables/mapstructure
// must be reflected in the appropriate struct in config/config.go
const defaultConfigTemplate = `# This is a TOML config file.
# For more information, see https://github.com/toml-lang/toml

##### main base config options #####

# TCP or UNIX socket address of the ABCI application,
# or the name of an ABCI application compiled in with the Tendermint binary
proxy_app = "{{ .BaseConfig.ProxyApp }}"

# A custom human readable name for this node
moniker = "{{ .BaseConfig.Moniker }}"

# If this node is many blocks behind the tip of the chain, FastSync
# allows them to catchup quickly by downloading blocks in parallel
# and verifying their commits
fast_sync = {{ .BaseConfig.FastSyncMode }}

# Database backend: goleveldb | cleveldb | boltdb
# * goleveldb (github.com/syndtr/goleveldb - most popular implementation)
#   - pure go
#   - stable
# * cleveldb (uses levigo wrapper)
#   - fast
#   - requires gcc
#   - use cleveldb build tag (go build -tags cleveldb)
# * boltdb (uses etcd's fork of bolt - github.com/etcd-io/bbolt)
#   - EXPERIMENTAL
#   - may be faster is some use-cases (random reads - indexer)
#   - use boltdb build tag (go build -tags boltdb)
db_backend = "{{ .BaseConfig.DBBackend }}"

# Database directory
db_dir = "{{ js .BaseConfig.DBPath }}"

# Output level for logging, including package level options
log_level = "{{ .BaseConfig.LogLevel }}"

# Output format: 'plain' (colored text) or 'json'
log_format = "{{ .BaseConfig.LogFormat }}"

##### additional base config options #####

# Path to the JSON file containing the initial validator set and other meta data
genesis_file = "{{ js .BaseConfig.Genesis }}"

# Path to the JSON file containing the private key to use as a validator in the consensus protocol
priv_validator_key_file = "{{ js .BaseConfig.PrivValidatorKey }}"

# Path to the JSON file containing the last sign state of a validator
priv_validator_state_file = "{{ js .BaseConfig.PrivValidatorState }}"

# TCP or UNIX socket address for Tendermint to listen on for
# connections from an external PrivValidator process
priv_validator_laddr = "{{ .BaseConfig.PrivValidatorListenAddr }}"

# Path to the JSON file containing the private key to use for node authentication in the p2p protocol
node_key_file = "{{ js .BaseConfig.NodeKey }}"

# Mechanism to connect to the ABCI application: socket | grpc
abci = "{{ .BaseConfig.ABCI }}"

# TCP or UNIX socket address for the profiling server to listen on
prof_laddr = "{{ .BaseConfig.ProfListenAddress }}"

# If true, query the ABCI app on connecting to a new peer
# so the app can decide if we should keep the connection or not
filter_peers = {{ .BaseConfig.FilterPeers }}

##### advanced configuration options #####

##### rpc server configuration options #####
[rpc]

# TCP or UNIX socket address for the RPC server to listen on
laddr = "{{ .RPC.ListenAddress }}"

# A list of origins a cross-domain request can be executed from
# Default value '[]' disables cors support
# Use '["*"]' to allow any origin
cors_allowed_origins = [{{ range .RPC.CORSAllowedOrigins }}{{ printf "%q, " . }}{{end}}]

# A list of methods the client is allowed to use with cross-domain requests
cors_allowed_methods = [{{ range .RPC.CORSAllowedMethods }}{{ printf "%q, " . }}{{end}}]

# A list of non simple headers the client is allowed to use with cross-domain requests
cors_allowed_headers = [{{ range .RPC.CORSAllowedHeaders }}{{ printf "%q, " . }}{{end}}]

# TCP or UNIX socket address for the gRPC server to listen on
# NOTE: This server only supports /broadcast_tx_commit
grpc_laddr = "{{ .RPC.GRPCListenAddress }}"

# Maximum number of simultaneous connections.
# Does not include RPC (HTTP&WebSocket) connections. See max_open_connections
# If you want to accept a larger number than the default, make sure
# you increase your OS limits.
# 0 - unlimited.
# Should be < {ulimit -Sn} - {MaxNumInboundPeers} - {MaxNumOutboundPeers} - {N of wal, db and other open files}
# 1024 - 40 - 10 - 50 = 924 = ~900
grpc_max_open_connections = {{ .RPC.GRPCMaxOpenConnections }}

# Activate unsafe RPC commands like /dial_seeds and /unsafe_flush_mempool
unsafe = {{ .RPC.Unsafe }}

# Maximum number of simultaneous connections (including WebSocket).
# Does not include gRPC connections. See grpc_max_open_connections
# If you want to accept a larger number than the default, make sure
# you increase your OS limits.
# 0 - unlimited.
# Should be < {ulimit -Sn} - {MaxNumInboundPeers} - {MaxNumOutboundPeers} - {N of wal, db and other open files}
# 1024 - 40 - 10 - 50 = 924 = ~900
max_open_connections = {{ .RPC.MaxOpenConnections }}

# Maximum number of unique clientIDs that can /subscribe
# If you're using /broadcast_tx_commit, set to the estimated maximum number
# of broadcast_tx_commit calls per block.
max_subscription_clients = {{ .RPC.MaxSubscriptionClients }}

# Maximum number of unique queries a given client can /subscribe to
# If you're using GRPC (or Local RPC client) and /broadcast_tx_commit, set to
# the estimated # maximum number of broadcast_tx_commit calls per block.
max_subscriptions_per_client = {{ .RPC.MaxSubscriptionsPerClient }}

# How long to wait for a tx to be committed during /broadcast_tx_commit.
# WARNING: Using a value larger than 10s will result in increasing the
# global HTTP write timeout, which applies to all connections and endpoints.
# See https://github.com/tendermint/tendermint/issues/3435
timeout_broadcast_tx_commit = "{{ .RPC.TimeoutBroadcastTxCommit }}"

# Maximum size of request body, in bytes
max_body_bytes = {{ .RPC.MaxBodyBytes }}

# Maximum size of request header, in bytes
max_header_bytes = {{ .RPC.MaxHeaderBytes }}

# The path to a file containing certificate that is used to create the HTTPS server.
# Migth be either absolute path or path related to tendermint's config directory.
# If the certificate is signed by a certificate authority,
# the certFile should be the concatenation of the server's certificate, any intermediates,
# and the CA's certificate.
# NOTE: both tls_cert_file and tls_key_file must be present for Tendermint to create HTTPS server. Otherwise, HTTP server is run.
tls_cert_file = "{{ .RPC.TLSCertFile }}"

# The path to a file containing matching private key that is used to create the HTTPS server.
# Migth be either absolute path or path related to tendermint's config directory.
# NOTE: both tls_cert_file and tls_key_file must be present for Tendermint to create HTTPS server. Otherwise, HTTP server is run.
tls_key_file = "{{ .RPC.TLSKeyFile }}"

##### peer to peer configuration options #####
[p2p]

# Address to listen for incoming connections
laddr = "{{ .P2P.ListenAddress }}"

# Address to advertise to peers for them to dial
# If empty, will use the same port as the laddr,
# and will introspect on the listener or use UPnP
# to figure out the address.
external_address = "{{ .P2P.ExternalAddress }}"

# Comma separated list of seed nodes to connect to
seeds = "{{ .P2P.Seeds }}"

# Comma separated list of nodes to keep persistent connections to
persistent_peers = "{{ .P2P.PersistentPeers }}"

# UPNP port forwarding
upnp = {{ .P2P.UPNP }}

# Path to address book
addr_book_file = "{{ js .P2P.AddrBook }}"

# Set true for strict address routability rules
# Set false for private or local networks
addr_book_strict = {{ .P2P.AddrBookStrict }}

# Maximum number of inbound peers
max_num_inbound_peers = {{ .P2P.MaxNumInboundPeers }}

# Maximum number of outbound peers to connect to, excluding persistent peers
max_num_outbound_peers = {{ .P2P.MaxNumOutboundPeers }}

# Time to wait before flushing messages out on the connection
flush_throttle_timeout = "{{ .P2P.FlushThrottleTimeout }}"

# Maximum size of a message packet payload, in bytes
max_packet_msg_payload_size = {{ .P2P.MaxPacketMsgPayloadSize }}

# Rate at which packets can be sent, in bytes/second
send_rate = {{ .P2P.SendRate }}

# Rate at which packets can be received, in bytes/second
recv_rate = {{ .P2P.RecvRate }}

# Set true to enable the peer-exchange reactor
pex = {{ .P2P.PexReactor }}

# Seed mode, in which node constantly crawls the network and looks for
# peers. If another node asks it for addresses, it responds and disconnects.
#
# Does not work if the peer-exchange reactor is disabled.
seed_mode = {{ .P2P.SeedMode }}

# Comma separated list of peer IDs to keep private (will not be gossiped to other peers)
private_peer_ids = "{{ .P2P.PrivatePeerIDs }}"

# Toggle to disable guard against peers connecting from the same ip.
allow_duplicate_ip = {{ .P2P.AllowDuplicateIP }}

# Peer connection configuration.
handshake_timeout = "{{ .P2P.HandshakeTimeout }}"
dial_timeout = "{{ .P2P.DialTimeout }}"

##### mempool configuration options #####
[mempool]

recheck = {{ .Mempool.Recheck }}
broadcast = {{ .Mempool.Broadcast }}
wal_dir = "{{ js .Mempool.WalPath }}"

# Maximum number of transactions in the mempool
size = {{ .Mempool.Size }}

# Limit the total size of all txs in the mempool.
# This only accounts for raw transactions (e.g. given 1MB transactions and
# max_txs_bytes=5MB, mempool will only accept 5 transactions).
max_txs_bytes = {{ .Mempool.MaxTxsBytes }}

# Size of the cache (used to filter transactions we saw earlier) in transactions
cache_size = {{ .Mempool.CacheSize }}

<<<<<<< HEAD
=======
# Maximum size of a single transaction.
# NOTE: the max size of a tx transmitted over the network is {max_tx_bytes} + {amino overhead}.
max_tx_bytes = {{ .Mempool.MaxTxBytes }}

>>>>>>> 5346d8b9
##### fast sync configuration options #####
[fastsync]

# Fast Sync version to use:
#   1) "v0" (default) - the legacy fast sync implementation
#   2) "v1" - refactor of v0 version for better testability
version = "{{ .FastSync.Version }}"

<<<<<<< HEAD
# Limit the size of TxMessage
max_msg_bytes = {{ .Mempool.MaxMsgBytes }}

=======
>>>>>>> 5346d8b9
##### consensus configuration options #####
[consensus]

wal_file = "{{ js .Consensus.WalPath }}"

timeout_propose = "{{ .Consensus.TimeoutPropose }}"
timeout_propose_delta = "{{ .Consensus.TimeoutProposeDelta }}"
timeout_prevote = "{{ .Consensus.TimeoutPrevote }}"
timeout_prevote_delta = "{{ .Consensus.TimeoutPrevoteDelta }}"
timeout_precommit = "{{ .Consensus.TimeoutPrecommit }}"
timeout_precommit_delta = "{{ .Consensus.TimeoutPrecommitDelta }}"
timeout_commit = "{{ .Consensus.TimeoutCommit }}"

# Make progress as soon as we have all the precommits (as if TimeoutCommit = 0)
skip_timeout_commit = {{ .Consensus.SkipTimeoutCommit }}

# EmptyBlocks mode and possible interval between empty blocks
create_empty_blocks = {{ .Consensus.CreateEmptyBlocks }}
create_empty_blocks_interval = "{{ .Consensus.CreateEmptyBlocksInterval }}"

# Reactor sleep duration parameters
peer_gossip_sleep_duration = "{{ .Consensus.PeerGossipSleepDuration }}"
peer_query_maj23_sleep_duration = "{{ .Consensus.PeerQueryMaj23SleepDuration }}"

##### transactions indexer configuration options #####
[tx_index]

# What indexer to use for transactions
#
# Options:
#   1) "null"
#   2) "kv" (default) - the simplest possible indexer, backed by key-value storage (defaults to levelDB; see DBBackend).
indexer = "{{ .TxIndex.Indexer }}"

# Comma-separated list of tags to index (by default the only tag is "tx.hash")
#
# You can also index transactions by height by adding "tx.height" tag here.
#
# It's recommended to index only a subset of tags due to possible memory
# bloat. This is, of course, depends on the indexer's DB and the volume of
# transactions.
index_tags = "{{ .TxIndex.IndexTags }}"

# When set to true, tells indexer to index all tags (predefined tags:
# "tx.hash", "tx.height" and all tags from DeliverTx responses).
#
# Note this may be not desirable (see the comment above). IndexTags has a
# precedence over IndexAllTags (i.e. when given both, IndexTags will be
# indexed).
index_all_tags = {{ .TxIndex.IndexAllTags }}

##### instrumentation configuration options #####
[instrumentation]

# When true, Prometheus metrics are served under /metrics on
# PrometheusListenAddr.
# Check out the documentation for the list of available metrics.
prometheus = {{ .Instrumentation.Prometheus }}

# Address to listen for Prometheus collector(s) connections
prometheus_listen_addr = "{{ .Instrumentation.PrometheusListenAddr }}"

# Maximum number of simultaneous connections.
# If you want to accept a larger number than the default, make sure
# you increase your OS limits.
# 0 - unlimited.
max_open_connections = {{ .Instrumentation.MaxOpenConnections }}

# Instrumentation namespace
namespace = "{{ .Instrumentation.Namespace }}"
`

/****** these are for test settings ***********/

func ResetTestRoot(testName string) *Config {
	return ResetTestRootWithChainID(testName, "")
}

func ResetTestRootWithChainID(testName string, chainID string) *Config {
	// create a unique, concurrency-safe test directory under os.TempDir()
	rootDir, err := ioutil.TempDir("", fmt.Sprintf("%s-%s_", chainID, testName))
	if err != nil {
		panic(err)
	}
	// ensure config and data subdirs are created
	if err := cmn.EnsureDir(filepath.Join(rootDir, defaultConfigDir), DefaultDirPerm); err != nil {
		panic(err)
	}
	if err := cmn.EnsureDir(filepath.Join(rootDir, defaultDataDir), DefaultDirPerm); err != nil {
		panic(err)
	}

	baseConfig := DefaultBaseConfig()
	configFilePath := filepath.Join(rootDir, defaultConfigFilePath)
	genesisFilePath := filepath.Join(rootDir, baseConfig.Genesis)
	privKeyFilePath := filepath.Join(rootDir, baseConfig.PrivValidatorKey)
	privStateFilePath := filepath.Join(rootDir, baseConfig.PrivValidatorState)

	// Write default config file if missing.
	if !cmn.FileExists(configFilePath) {
		writeDefaultConfigFile(configFilePath)
	}
	if !cmn.FileExists(genesisFilePath) {
		if chainID == "" {
			chainID = "tendermint_test"
		}
		testGenesis := fmt.Sprintf(testGenesisFmt, chainID)
		cmn.MustWriteFile(genesisFilePath, []byte(testGenesis), 0644)
	}
	// we always overwrite the priv val
	cmn.MustWriteFile(privKeyFilePath, []byte(testPrivValidatorKey), 0644)
	cmn.MustWriteFile(privStateFilePath, []byte(testPrivValidatorState), 0644)

	config := TestConfig().SetRoot(rootDir)
	return config
}

var testGenesisFmt = `{
  "genesis_time": "2018-10-10T08:20:13.695936996Z",
  "chain_id": "%s",
  "validators": [
    {
      "pub_key": {
        "type": "tendermint/PubKeyEd25519",
        "value":"AT/+aaL1eB0477Mud9JMm8Sh8BIvOYlPGC9KkIUmFaE="
      },
      "power": "10",
      "name": ""
    }
  ],
  "app_hash": ""
}`

var testPrivValidatorKey = `{
  "address": "A3258DCBF45DCA0DF052981870F2D1441A36D145",
  "pub_key": {
    "type": "tendermint/PubKeyEd25519",
    "value": "AT/+aaL1eB0477Mud9JMm8Sh8BIvOYlPGC9KkIUmFaE="
  },
  "priv_key": {
    "type": "tendermint/PrivKeyEd25519",
    "value": "EVkqJO/jIXp3rkASXfh9YnyToYXRXhBr6g9cQVxPFnQBP/5povV4HTjvsy530kybxKHwEi85iU8YL0qQhSYVoQ=="
  }
}`

var testPrivValidatorState = `{
  "height": "0",
  "round": "0",
  "step": 0
}`<|MERGE_RESOLUTION|>--- conflicted
+++ resolved
@@ -294,13 +294,10 @@
 # Size of the cache (used to filter transactions we saw earlier) in transactions
 cache_size = {{ .Mempool.CacheSize }}
 
-<<<<<<< HEAD
-=======
 # Maximum size of a single transaction.
 # NOTE: the max size of a tx transmitted over the network is {max_tx_bytes} + {amino overhead}.
 max_tx_bytes = {{ .Mempool.MaxTxBytes }}
 
->>>>>>> 5346d8b9
 ##### fast sync configuration options #####
 [fastsync]
 
@@ -309,12 +306,6 @@
 #   2) "v1" - refactor of v0 version for better testability
 version = "{{ .FastSync.Version }}"
 
-<<<<<<< HEAD
-# Limit the size of TxMessage
-max_msg_bytes = {{ .Mempool.MaxMsgBytes }}
-
-=======
->>>>>>> 5346d8b9
 ##### consensus configuration options #####
 [consensus]
 
